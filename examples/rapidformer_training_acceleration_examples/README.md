<!---
Copyright 2021 The PAI Team. All rights reserved.

Licensed under the Apache License, Version 2.0 (the "License");
you may not use this file except in compliance with the License.
You may obtain a copy of the License at

    http://www.apache.org/licenses/LICENSE-2.0

Unless required by applicable law or agreed to in writing, software
distributed under the License is distributed on an "AS IS" BASIS,
WITHOUT WARRANTIES OR CONDITIONS OF ANY KIND, either express or implied.
See the License for the specific language governing permissions and
limitations under the License.
-->

# Rapidformer was created for PyTorch users who want to simply use accleration tricks powerd by DeepSpeed and Megatron.

<p align="center">
    <br>
    <img src="https://img.alicdn.com/imgextra/i3/O1CN01P3JMTs1dZXzGmKisb_!!6000000003750-2-tps-1361-1201.png" width="800" height="500"/>
    <br>
<p>

## Easy to integrate with No Trainer code, Below is an example:

```diff
  import torch
  import torch.utils.data import DataLoader
  from datasets import load_dataset, load_metric
  from transformers import (
  		AutoModelForSequenceClassification, 
      AutoTokenizer, 
      set_seed
  )
  
+ from rapidformer import RapidformerEngine
+ engine = RapidformerEngine()

  tokenizer = AutoTokenizer.from_pretrained("bert-base-cased")
  datasets = load_dataset("glue", "mrpc")
  metric = load_metric("glue", "mrpc")
  
  def tokenize_function(examples):
     outputs = tokenizer(examples["sentence1"], examples["sentence2"], truncation=True, max_length=None)
     return outputs 
  tokenized_datasets = datasets.map(
        tokenize_function,
        batched=True,
        remove_columns=["idx", "sentence1", "sentence2"],
    )
  tokenized_datasets.rename_column_("label", "labels")
  
  def collate_fn(examples):
  	return tokenizer.pad(examples, padding="longest", return_tensors="pt")
  	
    train_dataloader = DataLoader(
  	tokenized_datasets["train"], shuffle=True, collate_fn=collate_fn, batch_size=micro_batch_size
  )
  eval_dataloader = DataLoader(
  	tokenized_datasets["validation"], shuffle=False, collate_fn=collate_fn, batch_size=micro_batch_size
  )
  
  optimizer = AdamW(params=model.parameters(), lr=lr, correct_bias=correct_bias)

- lr_scheduler = get_linear_schedule_with_warmup(
        optimizer=optimizer,
        num_warmup_steps=100,
        num_training_steps=len(train_dataloader) * num_epochs,
    )
    
+ lr_scheduler = partial(
        get_linear_schedule_with_warmup,
        num_warmup_steps=args.lr_warmup_iters,
        num_training_steps=args.train_iters
    )

+ model, optimizer, lr_scheduler, train_dataloader, eval_dataloader = engine.compose(
        model=model, train_dataloader=train_dataloader,
        eval_dataloader=eval_dataloader, optimizer=optimizer, lr_scheduler_fn=lr_scheduler)
    
  for epoch in range(10):
  		model.train()
      for step, batch in enumerate(train_dataloader):
      		outputs = model(**batch)
          loss = outputs.loss
-         loss.backward()
+         engine.backward(loss)
          lr_scheduler.step()
          optimizer.step()
          optimizer.zero_grad()
```

As you can see in this example, by adding 5-lines to any standard PyTorch training script you can now run on any kind of single or distributed node setting as well as with mixed precision (fp16), zero optimizer or other accelerate tricks.

## Leveraging rapidformer preTrainer & finetuner to accelerate your training process.

### Accererating pretraining for easynlp models, below is code template, you can find more details in [rf_pretrain_easynlp_bert.py](rf_pretrain_easynlp_bert.py).

```python
from rapidformer import RapidformerEngine, PreTrainer

class EasyNLPRoBertaPreTrainer(PreTrainer):
    
    def train_valid_test_datasets_provider(self):
        pass
    
    def model_optimizer_lr_scheduler_provider(self):
        pass
    
    def run_forward_step(self, batch, model):
        pass
    
if __name__ == "__main__":
    engine = RapidformerEngine()
    trainer = EasyNLPRoBertaPreTrainer(engine=engine)
    trainer.train()

```

<<<<<<< HEAD
### Editing speedup arguments such as mixed_precision training or zero optimizer in script [run_pretrain_easynlp_bert.sh](run_pretrain_easynlp_bert.sh). you can fine more rapidformer configuration details in [Rapidformer Documents](https://help.aliyun.com/document_detail/406377.html).

### After done that, just run your script on your GPU devices for distributed pretraining.
```bash
bash run_pretrain_easynlp_bert.sh
```

### Accererating finetuning is as simple as pretraining, below is the code template.  
```python
from rapidformer import RapidformerEngine, Finetuner

class EasyNLPFintuner(Finetuner):
    
    def train_valid_test_datasets_provider(self):
        pass
    
    def model_optimizer_lr_scheduler_provider(self):
        pass
    
    def run_forward_step(self, batch, model):
        pass
    
    def run_compute_metrics(self, model, eval_dataloader):
        pass

if __name__ == "__main__":
    engine = RapidformerEngine()
    trainer = EasyNLPFintuner(engine=engine)
    trainer.train()

```
=======
## Examples

The [run_finetune_easynlp_bert.sh](examples/nlp/run_rapidformer_no_trainer.sh) script is a simple example to train a Bert model on a classification task ([GLUE's MRPC](https://www.microsoft.com/en-us/download/details.aspx?id=52398)).
>>>>>>> 0299601d
<|MERGE_RESOLUTION|>--- conflicted
+++ resolved
@@ -118,7 +118,6 @@
 
 ```
 
-<<<<<<< HEAD
 ### Editing speedup arguments such as mixed_precision training or zero optimizer in script [run_pretrain_easynlp_bert.sh](run_pretrain_easynlp_bert.sh). you can fine more rapidformer configuration details in [Rapidformer Documents](https://help.aliyun.com/document_detail/406377.html).
 
 ### After done that, just run your script on your GPU devices for distributed pretraining.
@@ -149,9 +148,4 @@
     trainer = EasyNLPFintuner(engine=engine)
     trainer.train()
 
-```
-=======
-## Examples
-
-The [run_finetune_easynlp_bert.sh](examples/nlp/run_rapidformer_no_trainer.sh) script is a simple example to train a Bert model on a classification task ([GLUE's MRPC](https://www.microsoft.com/en-us/download/details.aspx?id=52398)).
->>>>>>> 0299601d
+```