# coding=utf-8
# Copyright (c) 2020 Alibaba PAI team.
#
# Licensed under the Apache License, Version 2.0 (the "License");
# you may not use this file except in compliance with the License.
# You may obtain a copy of the License at
#
#     http://www.apache.org/licenses/LICENSE-2.0
#
# Unless required by applicable law or agreed to in writing, software
# distributed under the License is distributed on an "AS IS" BASIS,
# WITHOUT WARRANTIES OR CONDITIONS OF ANY KIND, either express or implied.
# See the License for the specific language governing permissions and
# limitations under the License.
"""EasyNLP arguments."""

import argparse
import importlib
import os


def is_torchx_available():
    return importlib.util.find_spec('torchacc') is not None


def _ensure_var_is_initialized(var, name):
    """Make sure the input variable is not None."""
    assert var is not None, '{} is not initialized.'.format(name)


def parse_args(extra_args_provider=None,
               defaults={},
               ignore_unknown_args=False) -> argparse.ArgumentParser:
    """Parse all arguments."""
    parser = argparse.ArgumentParser(description='EasyNLP Arguments',
                                     allow_abbrev=False)

    # Standard arguments.
    parser = _add_easynlp_args(parser)

    # Custom arguments.
    if extra_args_provider is not None:
        parser = extra_args_provider(parser)

    # Parse.
    if ignore_unknown_args:
        args, _ = parser.parse_known_args()
    else:
        args = parser.parse_args()

    # Distributed args.
    args.rank = int(os.getenv('RANK', '0'))
    args.world_size = int(os.getenv('WORLD_SIZE', '1'))

    # Set input defaults.
    for key in defaults:
        # For default to be valid, it should not be provided in the
        # arguments that are passed to the program. We check this by
        # ensuring the arg is set to None.
        if getattr(args, key) is not None:
            if args.rank == 0:
                print(
                    'WARNING: overriding default arguments for {key}:{v} with {key}:{v2}'
                    .format(key=key, v=defaults[key], v2=getattr(args, key)),
                    flush=True)
        else:
            setattr(args, key, defaults[key])

    assert args.mode is not None
    assert args.tables is not None

    # Batch size.
    assert args.micro_batch_size is not None
    assert args.micro_batch_size > 0

    if 'odps://' in args.tables:
        args.read_odps = True
    else:
        args.read_odps = False

    # args.n_gpu = args.worker_gpu if args.worker_gpu > 0 else 0
    if is_torchx_available():
        args.n_gpu = 0
    else:
        args.n_gpu = args.world_size
    args.n_cpu = args.worker_cpu if args.worker_cpu > 0 else 1
    if args.rank == 0:
        args.is_master_node = True
    else:
        args.is_master_node = False
    _print_args(args)
    return args


def parse_args_for_cli(extra_args_provider=None,
                       defaults={},
                       ignore_unknown_args=False):
    """Parse all arguments."""
    parser = argparse.ArgumentParser(description='EasyNLP CLI Arguments',
                                     allow_abbrev=False)

    # Standard arguments.
    parser = _add_easynlp_args(parser)

    # Parse.
    if ignore_unknown_args:
        args, _ = parser.parse_known_args()
    else:
        args = parser.parse_args()

    args.rank = int(os.getenv('RANK', '0'))
    # _print_args_cli(args)
    return args


def _print_args(args):
    """Print arguments."""
    if args.rank == 0:
        print('------------------------ arguments ------------------------',
              flush=True)
        str_list = []
        for arg in vars(args):
            dots = '.' * (48 - len(arg))
            str_list.append('  {} {} {}'.format(arg, dots, getattr(args, arg)))
        for arg in sorted(str_list, key=lambda x: x.lower()):
            print(arg, flush=True)
        print('-------------------- end of arguments ---------------------',
              flush=True)


def _print_args_cli(args):
    """Print arguments."""
    if args.rank == 0:
        print(
            '------------------------ cli arguments ------------------------',
            flush=True)
        str_list = []
        for arg in vars(args):
            dots = '.' * (48 - len(arg))
            str_list.append('  {} {} {}'.format(arg, dots, getattr(args, arg)))
        for arg in sorted(str_list, key=lambda x: x.lower()):
            print(arg, flush=True)
        print(
            '-------------------- end of cli arguments ---------------------',
            flush=True)


def _check_arg_is_not_none(args, arg):
    assert getattr(args, arg) is not None, '{} argument is None'.format(arg)


def _add_easynlp_args(parser: argparse.ArgumentParser):
    group = parser.add_argument_group(title='EasyNLP')

    group.add_argument('--random_seed',
                       type=int,
                       default=1234,
                       help='Random seed used for python, numpy, '
                       'pytorch, and cuda.')

    group.add_argument('--mode',
                       default='train',
                       type=str,
                       choices=['train', 'evaluate', 'predict'],
                       help='The mode of easynlp')

    group.add_argument('--user_script',
                       default=None,
                       type=str,
                       help='The scripts to run with easynlp')

    group.add_argument('--user_entry_file',
                       default=None,
                       type=str,
                       help='The entry file of the scripts')

    group.add_argument('--tables',
                       default=None,
                       type=str,
                       help='The input table, '
                       '`train_file`,`valid_file` if mode=`train`;'
                       '`valid_file` if mode=`evaluate`')

    group.add_argument(
        '--user_defined_parameters',
        default=None,
        type=str,
        help='user_defined_parameters specified by -DuserDefinedParameters')

    group.add_argument('--skip_first_line',
                       action='store_true',
                       help='Whether to skip the first line in data files.')

    group.add_argument('--outputs',
                       default=None,
                       type=str,
                       help='The output table, '
                       'output prediction file')

    group.add_argument('--buckets', type=str, default=None, help='Oss buckets')

    group.add_argument('--odps_config',
                       type=str,
                       default=None,
                       help='Config file path of odps')

    group.add_argument('--app_name',
                       default='text_classify',
                       type=str,
                       choices=[
                           'text_classify', 'text_classify_multi_label',
                           'text_match', 'text_match_two_tower',
                           'vectorization', 'language_modeling',
                           'sequence_labeling', 'data_augmentation',
<<<<<<< HEAD
                           'sequence_generation', 'geep_classify',
                           "text2image_generation",
=======
                           'sequence_generation', 'geep_classify', 'clip'
>>>>>>> 06f2aa9a
                       ],
                       help='name of the application')

    group.add_argument('--distributed_backend',
                       default='nccl',
                       choices=['nccl', 'gloo'],
                       help='Which backend to use for distributed training.')

    group.add_argument('--sequence_length',
                       type=int,
                       default=16,
                       help='Maximum sequence length to process.')

    group.add_argument(
        '--micro_batch_size',
        '--train_batch_size',
        type=int,
        default=2,
        help='Batch size per model instance (local batch size). '
        'Global batch size is local batch size times data '
        'parallel size times number of micro batches.')

    group.add_argument('--local_rank',
                       type=int,
                       default=None,
                       help='local rank passed from distributed launcher.')

    group.add_argument('--checkpoint_dir',
                       '--checkpoint_path',
                       default=None,
                       type=str,
                       help='The model checkpoint dir.')

    group.add_argument('--modelzoo_base_dir',
                       default='',
                       type=str,
                       required=False,
                       help='The Base directories of modelzoo')

    group.add_argument('--do_lower_case',
                       action='store_true',
                       help='Set this flag if you are using an uncased model.')

    group.add_argument('--epoch_num',
                       default=3.0,
                       type=float,
                       help='Total number of training epochs to perform.')

    group.add_argument('--save_checkpoint_steps', type=int, default=None)

    group.add_argument('--save_all_checkpoints',
                       action='store_true',
                       help='Whether to save all checkpoints per eval steps.')

    group.add_argument('--learning_rate',
                       default=5e-5,
                       type=float,
                       help='The initial learning rate for Adam.')

    group.add_argument('--weight_decay',
                       '--wd',
                       default=1e-4,
                       type=float,
                       metavar='W',
                       help='weight decay')

    group.add_argument('--max_grad_norm',
                       '--mn',
                       default=1.0,
                       type=float,
                       help='Max grad norm')

    group.add_argument(
        '--warmup_proportion',
        default=0.1,
        type=float,
        help=
        'Proportion of training to perform linear learning rate warmup for. '
        'E.g., 0.1 = 10%% of training.')
    group.add_argument('--logging_steps',
                       default=100,
                       type=int,
                       help='logging steps while training')
    group.add_argument(
        '--gradient_accumulation_steps',
        type=int,
        default=1,
        help=
        'Number of updates steps to accumulate before performing a backward/update pass.'
    )

    group.add_argument('--resume_from_checkpoint',
                       type=str,
                       default=None,
                       help='Resume training process from checkpoint')

    group.add_argument('--export_tf_checkpoint_type',
                       type=str,
                       default='easytransfer',
                       choices=['easytransfer', 'google', 'none'],
                       help='Which type of checkpoint you want to export')

    group.add_argument('--input_schema',
                       type=str,
                       default=None,
                       help='Only for csv data, the schema of input table')
    group.add_argument('--first_sequence',
                       type=str,
                       default=None,
                       help='Which column is the first sequence mapping to')
    group.add_argument('--second_sequence',
                       type=str,
                       default=None,
                       help='Which column is the second sequence mapping to')
    group.add_argument('--label_name',
                       type=str,
                       default=None,
                       help='Which column is the label mapping to')
    group.add_argument('--label_enumerate_values',
                       type=str,
                       default=None,
                       help='Which column is the label mapping to')
    group.add_argument('--output_schema',
                       type=str,
                       default='',
                       help='The schema of the output results')
    group.add_argument('--append_cols',
                       type=str,
                       default=None,
                       help='The schema of the output results')

    group.add_argument('--predict_slice_size',
                       default=4096,
                       type=int,
                       help='Predict slice size')
    group.add_argument('--predict_queue_size',
                       default=1024,
                       type=int,
                       help='Predict queue size')
    group.add_argument('--predict_thread_num',
                       default=2,
                       type=int,
                       help='Predict Thread num')
    group.add_argument('--predict_table_read_thread_num',
                       default=16,
                       type=int,
                       help='Predict Table Read Thread Num')
    group.add_argument('--restore_works_dir',
                       default='./.easynlp_predict_restore_works_dir',
                       type=str,
                       help='(for PAI-TF fail-over)')
    group.add_argument('--ps_hosts',
                       default='',
                       type=str,
                       help='PS hosts (for PAI-TF)')
    group.add_argument('--chief_hosts',
                       default='',
                       type=str,
                       help='Chief hosts (for PAI-TF)')
    group.add_argument('--job_name',
                       default=None,
                       type=str,
                       help='Name of the job (for PAI-TF)')
    group.add_argument('--task_index',
                       default=0,
                       type=int,
                       help='Index of the task (for PAI-TF)')
    group.add_argument('--task_count',
                       default=1,
                       type=int,
                       help='Number of the task (for PAI-TF)')
    group.add_argument('--is_chief',
                       default='',
                       type=str,
                       help='is chief (for PAI-TF)')

    group.add_argument('--worker_count',
                       default=1,
                       type=int,
                       help='Count of workers/servers')
    group.add_argument('--worker_gpu',
                       default=-1,
                       type=int,
                       help='Count of GPUs in each worker')
    group.add_argument('--worker_cpu',
                       default=-1,
                       type=int,
                       help='Count of CPUs in each worker')
    group.add_argument('--master_port',
                       default=23456,
                       type=int,
                       help='Port of master node')
    group.add_argument('--worker_hosts',
                       default=None,
                       type=str,
                       help='Worker hosts (for PAI-TF)')

    group.add_argument('--use_amp',
                       action='store_true',
                       help='Enable amp, default value is False')
    group.add_argument('--use_torchacc',
                       action='store_true',
                       help='Enable torchacc, default value is False')
    group.add_argument('--data_threads',
                       default=10,
                       type=int,
                       help='Count of CPUs to process data')

    return parser<|MERGE_RESOLUTION|>--- conflicted
+++ resolved
@@ -212,12 +212,8 @@
                            'text_match', 'text_match_two_tower',
                            'vectorization', 'language_modeling',
                            'sequence_labeling', 'data_augmentation',
-<<<<<<< HEAD
                            'sequence_generation', 'geep_classify',
-                           "text2image_generation",
-=======
-                           'sequence_generation', 'geep_classify', 'clip'
->>>>>>> 06f2aa9a
+                           "text2image_generation", 'clip'
                        ],
                        help='name of the application')
 
