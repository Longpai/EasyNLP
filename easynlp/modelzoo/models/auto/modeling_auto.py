# coding=utf-8
# Copyright 2018 The HuggingFace Inc. team and Alibaba PAI Team.
#
# Licensed under the Apache License, Version 2.0 (the "License");
# you may not use this file except in compliance with the License.
# You may obtain a copy of the License at
#
#     http://www.apache.org/licenses/LICENSE-2.0
#
# Unless required by applicable law or agreed to in writing, software
# distributed under the License is distributed on an "AS IS" BASIS,
# WITHOUT WARRANTIES OR CONDITIONS OF ANY KIND, either express or implied.
# See the License for the specific language governing permissions and
# limitations under the License.
""" Auto Model class. """


import warnings
from collections import OrderedDict

from ...utils import logging

# Add modeling imports here
from ..bert.modeling_bert import (
    BertForMaskedLM,
    BertForMultipleChoice,
    BertForNextSentencePrediction,
    BertForPreTraining,
    BertForQuestionAnswering,
    BertForSequenceClassification,
    BertForTokenClassification,
    BertLMHeadModel,
    BertPreTrainedModel,
    BertModel,
)
from ..dkplm.modeling_dkplm import (
    DkplmForMaskedLM,
    DkplmForMultipleChoice,
    DkplmForNextSentencePrediction,
    DkplmForPreTraining,
    DkplmForQuestionAnswering,
    DkplmForSequenceClassification,
    DkplmForTokenClassification,
    DkplmLMHeadModel,
    DkplmPreTrainedModel,
    DkplmModel,
)

from ..megatron_bert.modeling_megatron_bert import (
    MegatronBertForMaskedLM,
    MegatronBertForMultipleChoice,
    MegatronBertForNextSentencePrediction,
    MegatronBertForPreTraining,
    MegatronBertForQuestionAnswering,
    MegatronBertForSequenceClassification,
    MegatronBertForTokenClassification,
    MegatronBertForCausalLM,
    MegatronBertPreTrainedModel,
    MegatronBertModel
)
# from ..clip.modeling_clip import CLIPModel
from ..gpt2.modeling_gpt2 import GPT2ForSequenceClassification, GPT2LMHeadModel, GPT2Model

# from ..mt5.modeling_mt5 import MT5ForConditionalGeneration, MT5Model
# from ..pegasus.modeling_pegasus import PegasusForCausalLM, PegasusForConditionalGeneration, PegasusModel
from ..roberta.modeling_roberta import (
    RobertaForCausalLM,
    RobertaForMaskedLM,
    RobertaForMultipleChoice,
    RobertaForQuestionAnswering,
    RobertaForSequenceClassification,
    RobertaForTokenClassification,
    RobertaModel,
)
from ..cnn.modeling_cnn import (
    TextCNNEncoder
)

from .auto_factory import auto_class_factory
from .configuration_auto import (
    BertConfig,
    DkplmConfig,
    GPT2Config,
    RobertaConfig,
    TextCNNConfig,
    KBertConfig,
    MegatronBertConfig,
<<<<<<< HEAD
    BartConfig,
    MT5Config,
    PegasusConfig,
    T5Config,
=======
    KangarooConfig
>>>>>>> 62b2205d
)
from ..kbert.modeling_kbert import (
    KBertForMaskedLM,
    KBertForMultipleChoice,
    KBertForNextSentencePrediction,
    KBertForPreTraining,
    KBertForQuestionAnswering,
    KBertForSequenceClassification,
    KBertForTokenClassification,
    KBertLMHeadModel,
    KBertPreTrainedModel,
    KBertModel,
)

<<<<<<< HEAD
from ..bart.modeling_bart import (
    BartForCausalLM,
    BartForConditionalGeneration,
    BartForQuestionAnswering,
    BartForSequenceClassification,
    BartModel,
)

from ..mt5.modeling_mt5 import MT5ForConditionalGeneration, MT5Model
from ..pegasus.modeling_pegasus import PegasusForCausalLM, PegasusForConditionalGeneration, PegasusModel
from ..t5.modeling_t5 import T5ForConditionalGeneration, T5Model

=======
from ..kangaroo.modeling_kangaroo import (
    KangarooForMaskedLM,
    KangarooForMultipleChoice,
    KangarooForNextSentencePrediction,
    KangarooForPreTraining,
    KangarooForQuestionAnswering,
    KangarooForSequenceClassification,
    KangarooForTokenClassification,
    KangarooLMHeadModel,
    KangarooPreTrainedModel,
    KangarooModel,
)

>>>>>>> 62b2205d
logger = logging.get_logger(__name__)

PRETRAINED_MODEL_MAPPING = OrderedDict(
    [
        # Base model mapping
        (BertConfig, BertPreTrainedModel),
        (DkplmConfig, DkplmPreTrainedModel),
        (MegatronBertConfig, MegatronBertPreTrainedModel),
        (KBertConfig, KBertPreTrainedModel),
        (KangarooConfig, KangarooPreTrainedModel)
    ]
)

MODEL_MAPPING = OrderedDict(
    [
        # Base model mapping
        (RobertaConfig, RobertaModel),
        # (LayoutLMConfig, LayoutLMModel),
        # (SqueezeBertConfig, SqueezeBertModel),
        (BertConfig, BertModel),
        (DkplmConfig, DkplmModel),
        (MegatronBertConfig, MegatronBertModel),
        (GPT2Config, GPT2Model),
        (TextCNNConfig, TextCNNEncoder),
        (KBertConfig, KBertModel),
<<<<<<< HEAD
        (BartConfig, BartModel),
        (MT5Config, MT5Model),
        (T5Config, T5Model),
        (PegasusConfig, PegasusModel),
=======
        (KangarooConfig, KangarooModel)
>>>>>>> 62b2205d
    ]
)

MODEL_FOR_PRETRAINING_MAPPING = OrderedDict(
    [
        # Model for pre-training mapping
        (RobertaConfig, RobertaForMaskedLM),
        (BertConfig, BertForPreTraining),
        (DkplmConfig, DkplmForPreTraining),
        (GPT2Config, GPT2LMHeadModel),
        (MegatronBertConfig, MegatronBertForPreTraining),
        (KBertConfig, KBertForPreTraining),
<<<<<<< HEAD
        (T5Config, T5ForConditionalGeneration),
        (BartConfig, BartForConditionalGeneration)
=======
        (KangarooConfig, KangarooForPreTraining)
>>>>>>> 62b2205d
    ]
)

MODEL_WITH_LM_HEAD_MAPPING = OrderedDict(
    [
        # Model with LM heads mapping
        (RobertaConfig, RobertaForMaskedLM),
        (BertConfig, BertForMaskedLM),
        (DkplmConfig, DkplmForMaskedLM),
        (MegatronBertConfig, MegatronBertForMaskedLM),
        (GPT2Config, GPT2LMHeadModel),
        (KBertConfig, KBertForMaskedLM),
<<<<<<< HEAD
        (T5Config, T5ForConditionalGeneration),
        (BartConfig, BartForConditionalGeneration)
=======
        (KangarooConfig, KangarooForMaskedLM)
>>>>>>> 62b2205d
    ]
)

MODEL_FOR_CAUSAL_LM_MAPPING = OrderedDict(
    [
        # Model for Causal LM mapping
        (RobertaConfig, RobertaForCausalLM),
        (BertConfig, BertLMHeadModel),
        (DkplmConfig, DkplmLMHeadModel),
        (MegatronBertConfig, MegatronBertForCausalLM),
        (GPT2Config, GPT2LMHeadModel),
        (KBertConfig, KBertLMHeadModel),
<<<<<<< HEAD
        (BartConfig, BartForCausalLM),
        (PegasusConfig, PegasusForCausalLM)
=======
        (KangarooConfig, KangarooLMHeadModel)
>>>>>>> 62b2205d
    ]
)

MODEL_FOR_MASKED_LM_MAPPING = OrderedDict(
    [
        # Model for Masked LM mapping
        (RobertaConfig, RobertaForMaskedLM),
        (BertConfig, BertForMaskedLM),
        (DkplmConfig, DkplmForMaskedLM),
        (MegatronBertConfig, MegatronBertForMaskedLM),
        (KBertConfig, KBertForMaskedLM),
<<<<<<< HEAD
        (BartConfig, BartForConditionalGeneration)
=======
        (KangarooConfig, KangarooForMaskedLM)
>>>>>>> 62b2205d
    ]
)

MODEL_FOR_SEQ_TO_SEQ_CAUSAL_LM_MAPPING = OrderedDict(
    [
        (MT5Config, MT5ForConditionalGeneration),
        (T5Config, T5ForConditionalGeneration),
        (PegasusConfig, PegasusForConditionalGeneration),
        (BartConfig, BartForConditionalGeneration)
    ]
)

MODEL_FOR_SEQUENCE_CLASSIFICATION_MAPPING = OrderedDict(
    [
        # Model for Sequence Classification mapping
        (RobertaConfig, RobertaForSequenceClassification),
        (BertConfig, BertForSequenceClassification),
        (MegatronBertConfig, MegatronBertForSequenceClassification),
        (DkplmConfig, DkplmForSequenceClassification),
        (GPT2Config, GPT2ForSequenceClassification),
        (KBertConfig, KBertForSequenceClassification),
        (KangarooConfig, KangarooForSequenceClassification)
    ]
)

MODEL_FOR_QUESTION_ANSWERING_MAPPING = OrderedDict(
    [
        # Model for Question Answering mapping
        (RobertaConfig, RobertaForQuestionAnswering),
        (BertConfig, BertForQuestionAnswering),
        (DkplmConfig, DkplmForQuestionAnswering),
        (MegatronBertConfig, MegatronBertForQuestionAnswering),
        (KBertConfig, KBertForQuestionAnswering),
<<<<<<< HEAD
        (BartConfig, BartForQuestionAnswering)
=======
        (KangarooConfig, KangarooForQuestionAnswering)
>>>>>>> 62b2205d
    ]
)


MODEL_FOR_TOKEN_CLASSIFICATION_MAPPING = OrderedDict(
    [
        # Model for Token Classification mapping
        (RobertaConfig, RobertaForTokenClassification),
        (BertConfig, BertForTokenClassification),
        (DkplmConfig, DkplmForTokenClassification),
        (MegatronBertConfig, MegatronBertForTokenClassification),
        (KBertConfig, KBertForTokenClassification),
        (KangarooConfig, KangarooForTokenClassification)
    ]
)

MODEL_FOR_MULTIPLE_CHOICE_MAPPING = OrderedDict(
    [
        # Model for Multiple Choice mapping
        (RobertaConfig, RobertaForMultipleChoice),
        (BertConfig, BertForMultipleChoice),
        (DkplmConfig, DkplmForMultipleChoice),
        (MegatronBertConfig, MegatronBertForMultipleChoice),
        (KBertConfig, KBertForTokenClassification),
        (KangarooConfig, KangarooForTokenClassification)
    ]
)

MODEL_FOR_NEXT_SENTENCE_PREDICTION_MAPPING = OrderedDict(
    [
        (BertConfig, BertForNextSentencePrediction),
        (DkplmConfig, DkplmForNextSentencePrediction),
        (MegatronBertConfig, MegatronBertForNextSentencePrediction),
        (KBertConfig, KBertForNextSentencePrediction),
        (KangarooConfig, KangarooForNextSentencePrediction)
    ]
)


AutoModel = auto_class_factory("AutoModel", MODEL_MAPPING)

AutoPreTrainedModel = auto_class_factory("AutoPreTrainedModel", PRETRAINED_MODEL_MAPPING)

AutoModelForPreTraining = auto_class_factory(
    "AutoModelForPreTraining", MODEL_FOR_PRETRAINING_MAPPING, head_doc="pretraining"
)

# Private on purpose, the public class will add the deprecation warnings.
_AutoModelWithLMHead = auto_class_factory(
    "AutoModelWithLMHead", MODEL_WITH_LM_HEAD_MAPPING, head_doc="language modeling"
)

AutoModelForCausalLM = auto_class_factory(
    "AutoModelForCausalLM", MODEL_FOR_CAUSAL_LM_MAPPING, head_doc="causal language modeling"
)

AutoModelForMaskedLM = auto_class_factory(
    "AutoModelForMaskedLM", MODEL_FOR_MASKED_LM_MAPPING, head_doc="masked language modeling"
)

AutoModelForSeq2SeqLM = auto_class_factory(
    "AutoModelForSeq2SeqLM",
    MODEL_FOR_SEQ_TO_SEQ_CAUSAL_LM_MAPPING,
    head_doc="sequence-to-sequence language modeling",
    checkpoint_for_example="t5-base",
)

AutoModelForSequenceClassification = auto_class_factory(
    "AutoModelForSequenceClassification", MODEL_FOR_SEQUENCE_CLASSIFICATION_MAPPING, head_doc="sequence classification"
)

AutoModelForQuestionAnswering = auto_class_factory(
    "AutoModelForQuestionAnswering", MODEL_FOR_QUESTION_ANSWERING_MAPPING, head_doc="question answering"
)

AutoModelForTokenClassification = auto_class_factory(
    "AutoModelForTokenClassification", MODEL_FOR_TOKEN_CLASSIFICATION_MAPPING, head_doc="token classification"
)

AutoModelForMultipleChoice = auto_class_factory(
    "AutoModelForMultipleChoice", MODEL_FOR_MULTIPLE_CHOICE_MAPPING, head_doc="multiple choice"
)

AutoModelForNextSentencePrediction = auto_class_factory(
    "AutoModelForNextSentencePrediction",
    MODEL_FOR_NEXT_SENTENCE_PREDICTION_MAPPING,
    head_doc="next sentence prediction",
)


class AutoModelWithLMHead(_AutoModelWithLMHead):
    @classmethod
    def from_config(cls, config):
        warnings.warn(
            "The class `AutoModelWithLMHead` is deprecated and will be removed in a future version. Please use "
            "`AutoModelForCausalLM` for causal language models, `AutoModelForMaskedLM` for masked language models and "
            "`AutoModelForSeq2SeqLM` for encoder-decoder models.",
            FutureWarning,
        )
        return super().from_config(config)

    @classmethod
    def from_pretrained(cls, pretrained_model_name_or_path, *model_args, **kwargs):
        warnings.warn(
            "The class `AutoModelWithLMHead` is deprecated and will be removed in a future version. Please use "
            "`AutoModelForCausalLM` for causal language models, `AutoModelForMaskedLM` for masked language models and "
            "`AutoModelForSeq2SeqLM` for encoder-decoder models.",
            FutureWarning,
        )
        return super().from_pretrained(pretrained_model_name_or_path, *model_args, **kwargs)<|MERGE_RESOLUTION|>--- conflicted
+++ resolved
@@ -85,14 +85,11 @@
     TextCNNConfig,
     KBertConfig,
     MegatronBertConfig,
-<<<<<<< HEAD
     BartConfig,
     MT5Config,
     PegasusConfig,
     T5Config,
-=======
     KangarooConfig
->>>>>>> 62b2205d
 )
 from ..kbert.modeling_kbert import (
     KBertForMaskedLM,
@@ -107,7 +104,6 @@
     KBertModel,
 )
 
-<<<<<<< HEAD
 from ..bart.modeling_bart import (
     BartForCausalLM,
     BartForConditionalGeneration,
@@ -116,11 +112,6 @@
     BartModel,
 )
 
-from ..mt5.modeling_mt5 import MT5ForConditionalGeneration, MT5Model
-from ..pegasus.modeling_pegasus import PegasusForCausalLM, PegasusForConditionalGeneration, PegasusModel
-from ..t5.modeling_t5 import T5ForConditionalGeneration, T5Model
-
-=======
 from ..kangaroo.modeling_kangaroo import (
     KangarooForMaskedLM,
     KangarooForMultipleChoice,
@@ -134,7 +125,10 @@
     KangarooModel,
 )
 
->>>>>>> 62b2205d
+from ..mt5.modeling_mt5 import MT5ForConditionalGeneration, MT5Model
+from ..pegasus.modeling_pegasus import PegasusForCausalLM, PegasusForConditionalGeneration, PegasusModel
+from ..t5.modeling_t5 import T5ForConditionalGeneration, T5Model
+
 logger = logging.get_logger(__name__)
 
 PRETRAINED_MODEL_MAPPING = OrderedDict(
@@ -160,14 +154,11 @@
         (GPT2Config, GPT2Model),
         (TextCNNConfig, TextCNNEncoder),
         (KBertConfig, KBertModel),
-<<<<<<< HEAD
+        (KangarooConfig, KangarooModel),
         (BartConfig, BartModel),
         (MT5Config, MT5Model),
         (T5Config, T5Model),
         (PegasusConfig, PegasusModel),
-=======
-        (KangarooConfig, KangarooModel)
->>>>>>> 62b2205d
     ]
 )
 
@@ -180,12 +171,9 @@
         (GPT2Config, GPT2LMHeadModel),
         (MegatronBertConfig, MegatronBertForPreTraining),
         (KBertConfig, KBertForPreTraining),
-<<<<<<< HEAD
         (T5Config, T5ForConditionalGeneration),
-        (BartConfig, BartForConditionalGeneration)
-=======
+        (BartConfig, BartForConditionalGeneration),
         (KangarooConfig, KangarooForPreTraining)
->>>>>>> 62b2205d
     ]
 )
 
@@ -198,12 +186,9 @@
         (MegatronBertConfig, MegatronBertForMaskedLM),
         (GPT2Config, GPT2LMHeadModel),
         (KBertConfig, KBertForMaskedLM),
-<<<<<<< HEAD
         (T5Config, T5ForConditionalGeneration),
-        (BartConfig, BartForConditionalGeneration)
-=======
+        (BartConfig, BartForConditionalGeneration),
         (KangarooConfig, KangarooForMaskedLM)
->>>>>>> 62b2205d
     ]
 )
 
@@ -216,12 +201,9 @@
         (MegatronBertConfig, MegatronBertForCausalLM),
         (GPT2Config, GPT2LMHeadModel),
         (KBertConfig, KBertLMHeadModel),
-<<<<<<< HEAD
         (BartConfig, BartForCausalLM),
-        (PegasusConfig, PegasusForCausalLM)
-=======
+        (PegasusConfig, PegasusForCausalLM),
         (KangarooConfig, KangarooLMHeadModel)
->>>>>>> 62b2205d
     ]
 )
 
@@ -233,11 +215,8 @@
         (DkplmConfig, DkplmForMaskedLM),
         (MegatronBertConfig, MegatronBertForMaskedLM),
         (KBertConfig, KBertForMaskedLM),
-<<<<<<< HEAD
-        (BartConfig, BartForConditionalGeneration)
-=======
+        (BartConfig, BartForConditionalGeneration),
         (KangarooConfig, KangarooForMaskedLM)
->>>>>>> 62b2205d
     ]
 )
 
@@ -271,11 +250,8 @@
         (DkplmConfig, DkplmForQuestionAnswering),
         (MegatronBertConfig, MegatronBertForQuestionAnswering),
         (KBertConfig, KBertForQuestionAnswering),
-<<<<<<< HEAD
-        (BartConfig, BartForQuestionAnswering)
-=======
+        (BartConfig, BartForQuestionAnswering),
         (KangarooConfig, KangarooForQuestionAnswering)
->>>>>>> 62b2205d
     ]
 )
 
