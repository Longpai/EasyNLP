# coding=utf-8
# Copyright 2018 The HuggingFace Inc. team and Alibaba PAI Team.
#
# Licensed under the Apache License, Version 2.0 (the "License");
# you may not use this file except in compliance with the License.
# You may obtain a copy of the License at
#
#     http://www.apache.org/licenses/LICENSE-2.0
#
# Unless required by applicable law or agreed to in writing, software
# distributed under the License is distributed on an "AS IS" BASIS,
# WITHOUT WARRANTIES OR CONDITIONS OF ANY KIND, either express or implied.
# See the License for the specific language governing permissions and
# limitations under the License.
""" Auto Tokenizer class. """

import imp
import json
import os
from collections import OrderedDict
from typing import Dict, Optional, Union

from ...configuration_utils import PretrainedConfig
from ...file_utils import (
    cached_path,
    hf_bucket_url,
    is_offline_mode,
    is_sentencepiece_available,
    is_tokenizers_available,
)
from ...tokenization_utils_base import TOKENIZER_CONFIG_FILE
from ...utils import logging
from ..bert.tokenization_bert import BertTokenizer
from ..dkplm.tokenization_dkplm import DkplmTokenizer
from ..megatron_bert.tokenization_megatron_bert import MegatronBertTokenizer
from ..gpt2.tokenization_gpt2 import GPT2Tokenizer
from ..roberta.tokenization_roberta import RobertaTokenizer
from ..cnn.tokenization_cnn import TextCNNTokenizer
from ..kbert.tokenization_kbert import KBertTokenizer
<<<<<<< HEAD
from ..bart.tokenization_bart import BartTokenizer
=======
from ..kangaroo.tokenization_kangaroo import KangarooTokenizer
>>>>>>> 62b2205d

from .configuration_auto import (
    AutoConfig,
    DkplmConfig,
    MegatronBertConfig,
    BertConfig,
    GPT2Config,
    RobertaConfig,
    replace_list_option_in_docstrings,
    TextCNNConfig,
    ARTISTConfig,
    ARTISTI2TConfig,
    KBertConfig,
<<<<<<< HEAD
    BartConfig,
    MT5Config,
    PegasusConfig,
    T5Config,
=======
    KangarooConfig
>>>>>>> 62b2205d
)

if is_sentencepiece_available():
    from ..mt5 import MT5Tokenizer
    from ..pegasus.tokenization_pegasus import PegasusTokenizer
    from ..t5.tokenization_t5 import T5Tokenizer
else:
    MT5Tokenizer = None
    PegasusTokenizer = None
    T5Tokenizer = None

if is_tokenizers_available():
    from ...tokenization_utils_fast import PreTrainedTokenizerFast
    from ..bert.tokenization_bert_fast import BertTokenizerFast
    from ..dkplm.tokenization_dkplm_fast import DkplmTokenizerFast
    from ..megatron_bert.tokenization_modeling_bert_fast import MegatronBertTokenizerFast
    from ..gpt2.tokenization_gpt2_fast import GPT2TokenizerFast
    from ..roberta.tokenization_roberta_fast import RobertaTokenizerFast
    from ..kbert.tokenization_kbert_fast import KBertTokenizerFast
<<<<<<< HEAD
    from ..bart.tokenization_bart_fast import BartTokenizerFast
    from ..mt5 import MT5TokenizerFast
    from ..pegasus.tokenization_pegasus_fast import PegasusTokenizerFast
    from ..t5.tokenization_t5_fast import T5TokenizerFast
=======
    from ..kangaroo.tokenization_kangaroo_fast import KangarooTokenizerFast

>>>>>>> 62b2205d
else:
    BertTokenizerFast = None
    GPT2TokenizerFast = None
    RobertaTokenizerFast = None
    DkplmTokenizerFast = None
    MegatronBertTokenizerFast = None
    PreTrainedTokenizerFast = None
    KBertTokenizerFast = None
<<<<<<< HEAD
    BartTokenizerFast = None
    PegasusTokenizerFast = None
    T5TokenizerFast = None
=======
    KangarooTokenizerFast = None
>>>>>>> 62b2205d

logger = logging.get_logger(__name__)


TOKENIZER_MAPPING = OrderedDict(
    [
        (RobertaConfig, (RobertaTokenizer, RobertaTokenizerFast)),
        (BertConfig, (BertTokenizer, BertTokenizerFast)),
        (DkplmConfig, (DkplmTokenizer, DkplmTokenizerFast)),
        (MegatronBertConfig, (MegatronBertTokenizer, MegatronBertTokenizerFast)),
        (GPT2Config, (GPT2Tokenizer, GPT2TokenizerFast)),
        (TextCNNConfig, (TextCNNTokenizer, None)),
        (ARTISTConfig, (BertTokenizer, BertTokenizerFast)),
        (ARTISTI2TConfig, (BertTokenizer, BertTokenizerFast)),
        (KBertConfig, (KBertTokenizer, KBertTokenizerFast)),
<<<<<<< HEAD
        (T5Config, (T5Tokenizer, T5TokenizerFast)),
        (MT5Config, (MT5Tokenizer, MT5TokenizerFast)),
        (PegasusConfig, (PegasusTokenizer, PegasusTokenizerFast)),
        (BartConfig, (BartTokenizer, BartTokenizerFast))
=======
        (KangarooConfig, (KangarooTokenizer, KangarooTokenizerFast))
>>>>>>> 62b2205d
    ]
)

# For tokenizers which are not directly mapped from a config
NO_CONFIG_TOKENIZER = [
    PreTrainedTokenizerFast,
]


SLOW_TOKENIZER_MAPPING = {
    k: (v[0] if v[0] is not None else v[1])
    for k, v in TOKENIZER_MAPPING.items()
    if (v[0] is not None or v[1] is not None)
}


def tokenizer_class_from_name(class_name: str):
    all_tokenizer_classes = (
        [v[0] for v in TOKENIZER_MAPPING.values() if v[0] is not None]
        + [v[1] for v in TOKENIZER_MAPPING.values() if v[1] is not None]
        + [v for v in NO_CONFIG_TOKENIZER if v is not None]
    )
    for c in all_tokenizer_classes:
        if c.__name__ == class_name:
            return c


def get_tokenizer_config(
    pretrained_model_name_or_path: Union[str, os.PathLike],
    cache_dir: Optional[Union[str, os.PathLike]] = None,
    force_download: bool = False,
    resume_download: bool = False,
    proxies: Optional[Dict[str, str]] = None,
    use_auth_token: Optional[Union[bool, str]] = None,
    revision: Optional[str] = None,
    local_files_only: bool = False,
    **kwargs,
):
    """
    Loads the tokenizer configuration from a pretrained model tokenizer configuration.

    Args:
        pretrained_model_name_or_path (:obj:`str` or :obj:`os.PathLike`):
            This can be either:

            - a string, the `model id` of a pretrained model configuration hosted inside a model repo on
              huggingface.co. Valid model ids can be located at the root-level, like ``bert-base-uncased``, or
              namespaced under a user or organization name, like ``dbmdz/bert-base-german-cased``.
            - a path to a `directory` containing a configuration file saved using the
              :func:`~transformers.PreTrainedTokenizer.save_pretrained` method, e.g., ``./my_model_directory/``.

        cache_dir (:obj:`str` or :obj:`os.PathLike`, `optional`):
            Path to a directory in which a downloaded pretrained model configuration should be cached if the standard
            cache should not be used.
        force_download (:obj:`bool`, `optional`, defaults to :obj:`False`):
            Whether or not to force to (re-)download the configuration files and override the cached versions if they
            exist.
        resume_download (:obj:`bool`, `optional`, defaults to :obj:`False`):
            Whether or not to delete incompletely received file. Attempts to resume the download if such a file exists.
        proxies (:obj:`Dict[str, str]`, `optional`):
            A dictionary of proxy servers to use by protocol or endpoint, e.g., :obj:`{'http': 'foo.bar:3128',
            'http://hostname': 'foo.bar:4012'}.` The proxies are used on each request.
        use_auth_token (:obj:`str` or `bool`, `optional`):
            The token to use as HTTP bearer authorization for remote files. If :obj:`True`, will use the token
            generated when running :obj:`transformers-cli login` (stored in :obj:`~/.huggingface`).
        revision(:obj:`str`, `optional`, defaults to :obj:`"main"`):
            The specific model version to use. It can be a branch name, a tag name, or a commit id, since we use a
            git-based system for storing models and other artifacts on huggingface.co, so ``revision`` can be any
            identifier allowed by git.
        local_files_only (:obj:`bool`, `optional`, defaults to :obj:`False`):
            If :obj:`True`, will only try to load the tokenizer configuration from local files.

    .. note::

        Passing :obj:`use_auth_token=True` is required when you want to use a private model.


    Returns:
        :obj:`Dict`: The configuration of the tokenizer.

    """
    if is_offline_mode() and not local_files_only:
        logger.info("Offline mode: forcing local_files_only=True")
        local_files_only = True
    pretrained_model_name_or_path = str(pretrained_model_name_or_path)
    if os.path.isdir(pretrained_model_name_or_path):
        config_file = os.path.join(pretrained_model_name_or_path, TOKENIZER_CONFIG_FILE)
    else:
        config_file = hf_bucket_url(
            pretrained_model_name_or_path, filename=TOKENIZER_CONFIG_FILE, revision=revision, mirror=None
        )

    try:
        # Load from URL or cache if already cached
        resolved_config_file = cached_path(
            config_file,
            cache_dir=cache_dir,
            force_download=force_download,
            proxies=proxies,
            resume_download=resume_download,
            local_files_only=local_files_only,
            use_auth_token=use_auth_token,
        )

    except EnvironmentError:
        logger.info("Could not locate the tokenizer configuration file, will try to use the model config instead.")
        return {}

    with open(resolved_config_file, encoding="utf-8") as reader:
        return json.load(reader)


class AutoTokenizer:
    r"""
    This is a generic tokenizer class that will be instantiated as one of the tokenizer classes of the library when
    created with the :meth:`AutoTokenizer.from_pretrained` class method.

    This class cannot be instantiated directly using ``__init__()`` (throws an error).
    """

    def __init__(self):
        raise EnvironmentError(
            "AutoTokenizer is designed to be instantiated "
            "using the `AutoTokenizer.from_pretrained(pretrained_model_name_or_path)` method."
        )

    @classmethod
    @replace_list_option_in_docstrings(SLOW_TOKENIZER_MAPPING)
    def from_pretrained(cls, pretrained_model_name_or_path, *inputs, **kwargs):
        r"""
        Instantiate one of the tokenizer classes of the library from a pretrained model vocabulary.

        The tokenizer class to instantiate is selected based on the :obj:`model_type` property of the config object
        (either passed as an argument or loaded from :obj:`pretrained_model_name_or_path` if possible), or when it's
        missing, by falling back to using pattern matching on :obj:`pretrained_model_name_or_path`:

        List options

        Params:
            pretrained_model_name_or_path (:obj:`str` or :obj:`os.PathLike`):
                Can be either:

                    - A string, the `model id` of a predefined tokenizer hosted inside a model repo on huggingface.co.
                      Valid model ids can be located at the root-level, like ``bert-base-uncased``, or namespaced under
                      a user or organization name, like ``dbmdz/bert-base-german-cased``.
                    - A path to a `directory` containing vocabulary files required by the tokenizer, for instance saved
                      using the :func:`~transformers.PreTrainedTokenizer.save_pretrained` method, e.g.,
                      ``./my_model_directory/``.
                    - A path or url to a single saved vocabulary file if and only if the tokenizer only requires a
                      single vocabulary file (like Bert or XLNet), e.g.: ``./my_model_directory/vocab.txt``. (Not
                      applicable to all derived classes)
            inputs (additional positional arguments, `optional`):
                Will be passed along to the Tokenizer ``__init__()`` method.
            config (:class:`~transformers.PreTrainedConfig`, `optional`)
                The configuration object used to dertermine the tokenizer class to instantiate.
            cache_dir (:obj:`str` or :obj:`os.PathLike`, `optional`):
                Path to a directory in which a downloaded pretrained model configuration should be cached if the
                standard cache should not be used.
            force_download (:obj:`bool`, `optional`, defaults to :obj:`False`):
                Whether or not to force the (re-)download the model weights and configuration files and override the
                cached versions if they exist.
            resume_download (:obj:`bool`, `optional`, defaults to :obj:`False`):
                Whether or not to delete incompletely received files. Will attempt to resume the download if such a
                file exists.
            proxies (:obj:`Dict[str, str]`, `optional`):
                A dictionary of proxy servers to use by protocol or endpoint, e.g., :obj:`{'http': 'foo.bar:3128',
                'http://hostname': 'foo.bar:4012'}`. The proxies are used on each request.
            revision(:obj:`str`, `optional`, defaults to :obj:`"main"`):
                The specific model version to use. It can be a branch name, a tag name, or a commit id, since we use a
                git-based system for storing models and other artifacts on huggingface.co, so ``revision`` can be any
                identifier allowed by git.
            subfolder (:obj:`str`, `optional`):
                In case the relevant files are located inside a subfolder of the model repo on huggingface.co (e.g. for
                facebook/rag-token-base), specify it here.
            use_fast (:obj:`bool`, `optional`, defaults to :obj:`True`):
                Whether or not to try to load the fast version of the tokenizer.
            kwargs (additional keyword arguments, `optional`):
                Will be passed to the Tokenizer ``__init__()`` method. Can be used to set special tokens like
                ``bos_token``, ``eos_token``, ``unk_token``, ``sep_token``, ``pad_token``, ``cls_token``,
                ``mask_token``, ``additional_special_tokens``. See parameters in the ``__init__()`` for more details.

        """
        config = kwargs.pop("config", None)
        kwargs["_from_auto"] = True

        use_fast = kwargs.pop("use_fast", False)

        # First, let's try to use the tokenizer_config file to get the tokenizer class.
        tokenizer_config = get_tokenizer_config(pretrained_model_name_or_path, **kwargs)
        config_tokenizer_class = tokenizer_config.get("tokenizer_class")
        # If that did not work, let's try to use the config.
        if config_tokenizer_class is None:
            if not isinstance(config, PretrainedConfig):
                config = AutoConfig.from_pretrained(pretrained_model_name_or_path, **kwargs)
            config_tokenizer_class = config.tokenizer_class

        # If we have the tokenizer class from the tokenizer config or the model config we're good!
        if config_tokenizer_class is not None:
            tokenizer_class = None
            if use_fast and not config_tokenizer_class.endswith("Fast"):
                tokenizer_class_candidate = f"{config_tokenizer_class}Fast"
                tokenizer_class = tokenizer_class_from_name(tokenizer_class_candidate)
            if tokenizer_class is None:
                tokenizer_class_candidate = config_tokenizer_class
                tokenizer_class = tokenizer_class_from_name(tokenizer_class_candidate)

            if tokenizer_class is None:
                raise ValueError(
                    f"Tokenizer class {tokenizer_class_candidate} does not exist or is not currently imported."
                )
            return tokenizer_class.from_pretrained(pretrained_model_name_or_path, *inputs, **kwargs)

        if type(config) in TOKENIZER_MAPPING.keys():
            tokenizer_class_py, tokenizer_class_fast = TOKENIZER_MAPPING[type(config)]
            if tokenizer_class_fast and (use_fast or tokenizer_class_py is None):
                return tokenizer_class_fast.from_pretrained(pretrained_model_name_or_path, *inputs, **kwargs)
            else:
                if tokenizer_class_py is not None:
                    return tokenizer_class_py.from_pretrained(pretrained_model_name_or_path, *inputs, **kwargs)
                else:
                    raise ValueError(
                        "This tokenizer cannot be instantiated. Please make sure you have `sentencepiece` installed "
                        "in order to use this tokenizer."
                    )

        raise ValueError(
            f"Unrecognized configuration class {config.__class__} to build an AutoTokenizer.\n"
            f"Model type should be one of {', '.join(c.__name__ for c in TOKENIZER_MAPPING.keys())}."
        )<|MERGE_RESOLUTION|>--- conflicted
+++ resolved
@@ -37,11 +37,9 @@
 from ..roberta.tokenization_roberta import RobertaTokenizer
 from ..cnn.tokenization_cnn import TextCNNTokenizer
 from ..kbert.tokenization_kbert import KBertTokenizer
-<<<<<<< HEAD
 from ..bart.tokenization_bart import BartTokenizer
-=======
 from ..kangaroo.tokenization_kangaroo import KangarooTokenizer
->>>>>>> 62b2205d
+
 
 from .configuration_auto import (
     AutoConfig,
@@ -55,14 +53,11 @@
     ARTISTConfig,
     ARTISTI2TConfig,
     KBertConfig,
-<<<<<<< HEAD
     BartConfig,
     MT5Config,
     PegasusConfig,
     T5Config,
-=======
     KangarooConfig
->>>>>>> 62b2205d
 )
 
 if is_sentencepiece_available():
@@ -82,15 +77,11 @@
     from ..gpt2.tokenization_gpt2_fast import GPT2TokenizerFast
     from ..roberta.tokenization_roberta_fast import RobertaTokenizerFast
     from ..kbert.tokenization_kbert_fast import KBertTokenizerFast
-<<<<<<< HEAD
     from ..bart.tokenization_bart_fast import BartTokenizerFast
     from ..mt5 import MT5TokenizerFast
     from ..pegasus.tokenization_pegasus_fast import PegasusTokenizerFast
     from ..t5.tokenization_t5_fast import T5TokenizerFast
-=======
     from ..kangaroo.tokenization_kangaroo_fast import KangarooTokenizerFast
-
->>>>>>> 62b2205d
 else:
     BertTokenizerFast = None
     GPT2TokenizerFast = None
@@ -99,13 +90,11 @@
     MegatronBertTokenizerFast = None
     PreTrainedTokenizerFast = None
     KBertTokenizerFast = None
-<<<<<<< HEAD
     BartTokenizerFast = None
     PegasusTokenizerFast = None
     T5TokenizerFast = None
-=======
     KangarooTokenizerFast = None
->>>>>>> 62b2205d
+
 
 logger = logging.get_logger(__name__)
 
@@ -121,14 +110,11 @@
         (ARTISTConfig, (BertTokenizer, BertTokenizerFast)),
         (ARTISTI2TConfig, (BertTokenizer, BertTokenizerFast)),
         (KBertConfig, (KBertTokenizer, KBertTokenizerFast)),
-<<<<<<< HEAD
         (T5Config, (T5Tokenizer, T5TokenizerFast)),
         (MT5Config, (MT5Tokenizer, MT5TokenizerFast)),
         (PegasusConfig, (PegasusTokenizer, PegasusTokenizerFast)),
-        (BartConfig, (BartTokenizer, BartTokenizerFast))
-=======
+        (BartConfig, (BartTokenizer, BartTokenizerFast)),
         (KangarooConfig, (KangarooTokenizer, KangarooTokenizerFast))
->>>>>>> 62b2205d
     ]
 )
 
