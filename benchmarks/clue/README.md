--- conflicted
+++ resolved
@@ -48,11 +48,8 @@
 
 ### Results
 
-<<<<<<< HEAD
-We simply train for only 5 epoch for each task (50 epoch for WSC),
-=======
 We simply train for only 5 epoch for each task (50 epoch for WSC), the backbone we choose is bert-base-chinese.
->>>>>>> 5f590d43
+
 The results of dev set can be found in the follow:
 
 (1) bert-base-chinese:
@@ -74,11 +71,5 @@
 
 | Task | AFQMC  | CMNLI  | CSL    | IFLYTEK | OCNLI  | TNEWS  | WSC    |
 |------|--------|--------|--------|---------|--------|--------|--------|
-<<<<<<< HEAD
 | P    | 73.10% | 80.75% | 80.07% | 60.98%  | 80.75% | 57.93% | 86.84% |
-| F1   | 56.04% | 80.75% | 81.50% | 60.98%  | 80.75% | 57.93% | 89.58% |
-=======
-| P    | 72.17% | 75.74% | 80.93% | 60.22%  | 78.31% | 57.52% | 75.33% |
-| F1   | 52.96% | 75.74% | 81.71% | 60.22%  | 78.30% | 57.52% | 80.82% |
-
->>>>>>> 5f590d43
+| F1   | 56.04% | 80.75% | 81.50% | 60.98%  | 80.75% | 57.93% | 89.58% |